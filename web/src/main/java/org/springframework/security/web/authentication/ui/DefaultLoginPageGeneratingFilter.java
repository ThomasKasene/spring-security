/*
 * Copyright 2002-2018 the original author or authors.
 *
 * Licensed under the Apache License, Version 2.0 (the "License");
 * you may not use this file except in compliance with the License.
 * You may obtain a copy of the License at
 *
 *      https://www.apache.org/licenses/LICENSE-2.0
 *
 * Unless required by applicable law or agreed to in writing, software
 * distributed under the License is distributed on an "AS IS" BASIS,
 * WITHOUT WARRANTIES OR CONDITIONS OF ANY KIND, either express or implied.
 * See the License for the specific language governing permissions and
 * limitations under the License.
 */

package org.springframework.security.web.authentication.ui;

import java.io.IOException;
import java.nio.charset.StandardCharsets;
import java.util.Collections;
import java.util.Map;
import java.util.function.Function;

import jakarta.servlet.FilterChain;
import jakarta.servlet.ServletException;
import jakarta.servlet.ServletRequest;
import jakarta.servlet.ServletResponse;
import jakarta.servlet.http.HttpServletRequest;
import jakarta.servlet.http.HttpServletResponse;
import jakarta.servlet.http.HttpSession;

import org.springframework.security.core.AuthenticationException;
import org.springframework.security.web.WebAttributes;
import org.springframework.security.web.authentication.UsernamePasswordAuthenticationFilter;
import org.springframework.security.web.authentication.rememberme.AbstractRememberMeServices;
import org.springframework.util.Assert;
import org.springframework.web.filter.GenericFilterBean;
import org.springframework.web.util.HtmlUtils;

/**
 * For internal use with namespace configuration in the case where a user doesn't
 * configure a login page. The configuration code will insert this filter in the chain
 * instead.
 *
 * Will only work if a redirect is used to the login page.
 *
 * @author Luke Taylor
 * @since 2.0
 */
public class DefaultLoginPageGeneratingFilter extends GenericFilterBean {

	public static final String DEFAULT_LOGIN_PAGE_URL = "/login";

	public static final String ERROR_PARAMETER_NAME = "error";

	private String loginPageUrl;

	private String logoutSuccessUrl;

	private String failureUrl;

	private boolean formLoginEnabled;

	private boolean oauth2LoginEnabled;

	private boolean saml2LoginEnabled;

	private String authenticationUrl;

	private String usernameParameter;

	private String passwordParameter;

	private String rememberMeParameter;

	private Map<String, String> oauth2AuthenticationUrlToClientName;

	private Map<String, String> saml2AuthenticationUrlToProviderName;

	private Function<HttpServletRequest, Map<String, String>> resolveHiddenInputs = (request) -> Collections.emptyMap();

	public DefaultLoginPageGeneratingFilter() {
	}

	public DefaultLoginPageGeneratingFilter(UsernamePasswordAuthenticationFilter authFilter) {
		this.loginPageUrl = DEFAULT_LOGIN_PAGE_URL;
		this.logoutSuccessUrl = DEFAULT_LOGIN_PAGE_URL + "?logout";
		this.failureUrl = DEFAULT_LOGIN_PAGE_URL + "?" + ERROR_PARAMETER_NAME;
		if (authFilter != null) {
			initAuthFilter(authFilter);
		}
	}

	private void initAuthFilter(UsernamePasswordAuthenticationFilter authFilter) {
		this.formLoginEnabled = true;
		this.usernameParameter = authFilter.getUsernameParameter();
		this.passwordParameter = authFilter.getPasswordParameter();
		if (authFilter.getRememberMeServices() instanceof AbstractRememberMeServices) {
			this.rememberMeParameter = ((AbstractRememberMeServices) authFilter.getRememberMeServices()).getParameter();
		}
	}

<<<<<<< HEAD
=======
	private void initOpenIdFilter(AbstractAuthenticationProcessingFilter openIDFilter) {
		this.openIdEnabled = true;
		this.openIDusernameParameter = "openid_identifier";
		if (openIDFilter.getRememberMeServices() instanceof AbstractRememberMeServices) {
			this.openIDrememberMeParameter = ((AbstractRememberMeServices) openIDFilter.getRememberMeServices())
				.getParameter();
		}
	}

>>>>>>> 64e2a2ff
	/**
	 * Sets a Function used to resolve a Map of the hidden inputs where the key is the
	 * name of the input and the value is the value of the input. Typically this is used
	 * to resolve the CSRF token.
	 * @param resolveHiddenInputs the function to resolve the inputs
	 */
	public void setResolveHiddenInputs(Function<HttpServletRequest, Map<String, String>> resolveHiddenInputs) {
		Assert.notNull(resolveHiddenInputs, "resolveHiddenInputs cannot be null");
		this.resolveHiddenInputs = resolveHiddenInputs;
	}

	public boolean isEnabled() {
		return this.formLoginEnabled || this.oauth2LoginEnabled || this.saml2LoginEnabled;
	}

	public void setLogoutSuccessUrl(String logoutSuccessUrl) {
		this.logoutSuccessUrl = logoutSuccessUrl;
	}

	public String getLoginPageUrl() {
		return this.loginPageUrl;
	}

	public void setLoginPageUrl(String loginPageUrl) {
		this.loginPageUrl = loginPageUrl;
	}

	public void setFailureUrl(String failureUrl) {
		this.failureUrl = failureUrl;
	}

	public void setFormLoginEnabled(boolean formLoginEnabled) {
		this.formLoginEnabled = formLoginEnabled;
	}

	public void setOauth2LoginEnabled(boolean oauth2LoginEnabled) {
		this.oauth2LoginEnabled = oauth2LoginEnabled;
	}

	public void setSaml2LoginEnabled(boolean saml2LoginEnabled) {
		this.saml2LoginEnabled = saml2LoginEnabled;
	}

	public void setAuthenticationUrl(String authenticationUrl) {
		this.authenticationUrl = authenticationUrl;
	}

	public void setUsernameParameter(String usernameParameter) {
		this.usernameParameter = usernameParameter;
	}

	public void setPasswordParameter(String passwordParameter) {
		this.passwordParameter = passwordParameter;
	}

	public void setRememberMeParameter(String rememberMeParameter) {
		this.rememberMeParameter = rememberMeParameter;
	}

	public void setOauth2AuthenticationUrlToClientName(Map<String, String> oauth2AuthenticationUrlToClientName) {
		this.oauth2AuthenticationUrlToClientName = oauth2AuthenticationUrlToClientName;
	}

	public void setSaml2AuthenticationUrlToProviderName(Map<String, String> saml2AuthenticationUrlToProviderName) {
		this.saml2AuthenticationUrlToProviderName = saml2AuthenticationUrlToProviderName;
	}

	@Override
	public void doFilter(ServletRequest request, ServletResponse response, FilterChain chain)
			throws IOException, ServletException {
		doFilter((HttpServletRequest) request, (HttpServletResponse) response, chain);
	}

	private void doFilter(HttpServletRequest request, HttpServletResponse response, FilterChain chain)
			throws IOException, ServletException {
		boolean loginError = isErrorPage(request);
		boolean logoutSuccess = isLogoutSuccess(request);
		if (isLoginUrlRequest(request) || loginError || logoutSuccess) {
			String loginPageHtml = generateLoginPageHtml(request, loginError, logoutSuccess);
			response.setContentType("text/html;charset=UTF-8");
			response.setContentLength(loginPageHtml.getBytes(StandardCharsets.UTF_8).length);
			response.getWriter().write(loginPageHtml);
			return;
		}
		chain.doFilter(request, response);
	}

	private String generateLoginPageHtml(HttpServletRequest request, boolean loginError, boolean logoutSuccess) {
		String errorMsg = "Invalid credentials";
		if (loginError) {
			HttpSession session = request.getSession(false);
			if (session != null) {
				AuthenticationException ex = (AuthenticationException) session
					.getAttribute(WebAttributes.AUTHENTICATION_EXCEPTION);
				errorMsg = (ex != null) ? ex.getMessage() : "Invalid credentials";
			}
		}
		String contextPath = request.getContextPath();
		StringBuilder sb = new StringBuilder();
		sb.append("<!DOCTYPE html>\n");
		sb.append("<html lang=\"en\">\n");
		sb.append("  <head>\n");
		sb.append("    <meta charset=\"utf-8\">\n");
		sb.append("    <meta name=\"viewport\" content=\"width=device-width, initial-scale=1, shrink-to-fit=no\">\n");
		sb.append("    <meta name=\"description\" content=\"\">\n");
		sb.append("    <meta name=\"author\" content=\"\">\n");
		sb.append("    <title>Please sign in</title>\n");
		sb.append("    <link href=\"https://maxcdn.bootstrapcdn.com/bootstrap/4.0.0-beta/css/bootstrap.min.css\" "
				+ "rel=\"stylesheet\" integrity=\"sha384-/Y6pD6FV/Vv2HJnA6t+vslU6fwYXjCFtcEpHbNJ0lyAFsXTsjBbfaDjzALeQsN6M\" crossorigin=\"anonymous\">\n");
		sb.append("    <link href=\"https://getbootstrap.com/docs/4.0/examples/signin/signin.css\" "
				+ "rel=\"stylesheet\" crossorigin=\"anonymous\"/>\n");
		sb.append("  </head>\n");
		sb.append("  <body>\n");
		sb.append("     <div class=\"container\">\n");
		if (this.formLoginEnabled) {
			sb.append("      <form class=\"form-signin\" method=\"post\" action=\"" + contextPath
					+ this.authenticationUrl + "\">\n");
			sb.append("        <h2 class=\"form-signin-heading\">Please sign in</h2>\n");
			sb.append(createError(loginError, errorMsg) + createLogoutSuccess(logoutSuccess) + "        <p>\n");
			sb.append("          <label for=\"username\" class=\"sr-only\">Username</label>\n");
			sb.append("          <input type=\"text\" id=\"username\" name=\"" + this.usernameParameter
					+ "\" class=\"form-control\" placeholder=\"Username\" required autofocus>\n");
			sb.append("        </p>\n");
			sb.append("        <p>\n");
			sb.append("          <label for=\"password\" class=\"sr-only\">Password</label>\n");
			sb.append("          <input type=\"password\" id=\"password\" name=\"" + this.passwordParameter
					+ "\" class=\"form-control\" placeholder=\"Password\" required>\n");
			sb.append("        </p>\n");
			sb.append(createRememberMe(this.rememberMeParameter) + renderHiddenInputs(request));
			sb.append("        <button class=\"btn btn-lg btn-primary btn-block\" type=\"submit\">Sign in</button>\n");
			sb.append("      </form>\n");
		}
		if (this.oauth2LoginEnabled) {
			sb.append("<h2 class=\"form-signin-heading\">Login with OAuth 2.0</h2>");
			sb.append(createError(loginError, errorMsg));
			sb.append(createLogoutSuccess(logoutSuccess));
			sb.append("<table class=\"table table-striped\">\n");
			for (Map.Entry<String, String> clientAuthenticationUrlToClientName : this.oauth2AuthenticationUrlToClientName
				.entrySet()) {
				sb.append(" <tr><td>");
				String url = clientAuthenticationUrlToClientName.getKey();
				sb.append("<a href=\"").append(contextPath).append(url).append("\">");
				String clientName = HtmlUtils.htmlEscape(clientAuthenticationUrlToClientName.getValue());
				sb.append(clientName);
				sb.append("</a>");
				sb.append("</td></tr>\n");
			}
			sb.append("</table>\n");
		}
		if (this.saml2LoginEnabled) {
			sb.append("<h2 class=\"form-signin-heading\">Login with SAML 2.0</h2>");
			sb.append(createError(loginError, errorMsg));
			sb.append(createLogoutSuccess(logoutSuccess));
			sb.append("<table class=\"table table-striped\">\n");
			for (Map.Entry<String, String> relyingPartyUrlToName : this.saml2AuthenticationUrlToProviderName
				.entrySet()) {
				sb.append(" <tr><td>");
				String url = relyingPartyUrlToName.getKey();
				sb.append("<a href=\"").append(contextPath).append(url).append("\">");
				String partyName = HtmlUtils.htmlEscape(relyingPartyUrlToName.getValue());
				sb.append(partyName);
				sb.append("</a>");
				sb.append("</td></tr>\n");
			}
			sb.append("</table>\n");
		}
		sb.append("</div>\n");
		sb.append("</body></html>");
		return sb.toString();
	}

	private String renderHiddenInputs(HttpServletRequest request) {
		StringBuilder sb = new StringBuilder();
		for (Map.Entry<String, String> input : this.resolveHiddenInputs.apply(request).entrySet()) {
			sb.append("<input name=\"");
			sb.append(input.getKey());
			sb.append("\" type=\"hidden\" value=\"");
			sb.append(input.getValue());
			sb.append("\" />\n");
		}
		return sb.toString();
	}

	private String createRememberMe(String paramName) {
		if (paramName == null) {
			return "";
		}
		return "<p><input type='checkbox' name='" + paramName + "'/> Remember me on this computer.</p>\n";
	}

	private boolean isLogoutSuccess(HttpServletRequest request) {
		return this.logoutSuccessUrl != null && matches(request, this.logoutSuccessUrl);
	}

	private boolean isLoginUrlRequest(HttpServletRequest request) {
		return matches(request, this.loginPageUrl);
	}

	private boolean isErrorPage(HttpServletRequest request) {
		return matches(request, this.failureUrl);
	}

	private static String createError(boolean isError, String message) {
		if (!isError) {
			return "";
		}
		return "<div class=\"alert alert-danger\" role=\"alert\">" + HtmlUtils.htmlEscape(message) + "</div>";
	}

	private static String createLogoutSuccess(boolean isLogoutSuccess) {
		if (!isLogoutSuccess) {
			return "";
		}
		return "<div class=\"alert alert-success\" role=\"alert\">You have been signed out</div>";
	}

	private boolean matches(HttpServletRequest request, String url) {
		if (!"GET".equals(request.getMethod()) || url == null) {
			return false;
		}
		String uri = request.getRequestURI();
		int pathParamIndex = uri.indexOf(';');
		if (pathParamIndex > 0) {
			// strip everything after the first semi-colon
			uri = uri.substring(0, pathParamIndex);
		}
		if (request.getQueryString() != null) {
			uri += "?" + request.getQueryString();
		}
		if ("".equals(request.getContextPath())) {
			return uri.equals(url);
		}
		return uri.equals(request.getContextPath() + url);
	}

}<|MERGE_RESOLUTION|>--- conflicted
+++ resolved
@@ -101,18 +101,6 @@
 		}
 	}
 
-<<<<<<< HEAD
-=======
-	private void initOpenIdFilter(AbstractAuthenticationProcessingFilter openIDFilter) {
-		this.openIdEnabled = true;
-		this.openIDusernameParameter = "openid_identifier";
-		if (openIDFilter.getRememberMeServices() instanceof AbstractRememberMeServices) {
-			this.openIDrememberMeParameter = ((AbstractRememberMeServices) openIDFilter.getRememberMeServices())
-				.getParameter();
-		}
-	}
-
->>>>>>> 64e2a2ff
 	/**
 	 * Sets a Function used to resolve a Map of the hidden inputs where the key is the
 	 * name of the input and the value is the value of the input. Typically this is used
