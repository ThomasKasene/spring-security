/*
 * Copyright 2002-2019 the original author or authors.
 *
 * Licensed under the Apache License, Version 2.0 (the "License");
 * you may not use this file except in compliance with the License.
 * You may obtain a copy of the License at
 *
 *      https://www.apache.org/licenses/LICENSE-2.0
 *
 * Unless required by applicable law or agreed to in writing, software
 * distributed under the License is distributed on an "AS IS" BASIS,
 * WITHOUT WARRANTIES OR CONDITIONS OF ANY KIND, either express or implied.
 * See the License for the specific language governing permissions and
 * limitations under the License.
 */
package org.springframework.security.web.authentication;

import java.io.IOException;
import javax.servlet.Filter;
import javax.servlet.FilterChain;
import javax.servlet.ServletException;
import javax.servlet.http.HttpServletRequest;
import javax.servlet.http.HttpServletResponse;
import javax.servlet.http.HttpSession;

import org.springframework.http.HttpStatus;
import org.springframework.security.authentication.AuthenticationManager;
import org.springframework.security.authentication.AuthenticationManagerResolver;
import org.springframework.security.core.Authentication;
import org.springframework.security.core.AuthenticationException;
import org.springframework.security.core.context.SecurityContext;
import org.springframework.security.core.context.SecurityContextHolder;
import org.springframework.security.web.util.matcher.AnyRequestMatcher;
import org.springframework.security.web.util.matcher.RequestMatcher;
import org.springframework.util.Assert;
import org.springframework.web.filter.OncePerRequestFilter;

/**
 * A {@link Filter} that performs authentication of a particular request. An
 * outline of the logic:
 *
 * <ul>
 * <li>A request comes in and if it does not match
 * {@link #setRequestMatcher(RequestMatcher)}, then this filter does nothing and
 * the {@link FilterChain} is continued. If it does match then...</li>
 * <li>An attempt to convert the {@link HttpServletRequest} into an
 * {@link Authentication} is made. If the result is empty, then the filter does
 * nothing more and the {@link FilterChain} is continued. If it does create an
 * {@link Authentication}...</li>
 * <li>The {@link AuthenticationManager} specified in
 * {@link #GenericAuthenticationFilter(AuthenticationManager)} is used to
 * perform authentication.</li>
 * <li>The {@link AuthenticationManagerResolver} specified in
 * {@link #GenericAuthenticationFilter(AuthenticationManagerResolver)} is used
 * to resolve the appropriate authentication manager from context to perform
 * authentication.</li>
 * <li>If authentication is successful, {@link AuthenticationSuccessHandler} is
 * invoked and the authentication is set on {@link SecurityContextHolder}, else
 * {@link AuthenticationFailureHandler} is invoked</li>
 * </ul>
 *
 * @author Sergey Bespalov
 * @since 5.2.0
 */
public class AuthenticationFilter extends OncePerRequestFilter {

	private RequestMatcher requestMatcher = AnyRequestMatcher.INSTANCE;
	private AuthenticationConverter authenticationConverter;
	private AuthenticationSuccessHandler successHandler = new SavedRequestAwareAuthenticationSuccessHandler();
	private AuthenticationFailureHandler failureHandler = new AuthenticationEntryPointFailureHandler(
			new HttpStatusEntryPoint(HttpStatus.UNAUTHORIZED));
	private AuthenticationManagerResolver<HttpServletRequest> authenticationManagerResolver;

	public AuthenticationFilter(AuthenticationManager authenticationManager,
			AuthenticationConverter authenticationConverter) {
		this((AuthenticationManagerResolver<HttpServletRequest>) r -> authenticationManager, authenticationConverter);
	}

	public AuthenticationFilter(AuthenticationManagerResolver<HttpServletRequest> authenticationManagerResolver,
			AuthenticationConverter authenticationConverter) {
		Assert.notNull(authenticationManagerResolver, "authenticationManagerResolver cannot be null");
		Assert.notNull(authenticationConverter, "authenticationConverter cannot be null");

		this.authenticationManagerResolver = authenticationManagerResolver;
		this.authenticationConverter = authenticationConverter;
	}

	public RequestMatcher getRequestMatcher() {
		return this.requestMatcher;
	}

	public void setRequestMatcher(RequestMatcher requestMatcher) {
		Assert.notNull(requestMatcher, "requestMatcher cannot be null");
		this.requestMatcher = requestMatcher;
	}

	public AuthenticationConverter getAuthenticationConverter() {
		return this.authenticationConverter;
	}

	public void setAuthenticationConverter(AuthenticationConverter authenticationConverter) {
		Assert.notNull(authenticationConverter, "authenticationConverter cannot be null");
		this.authenticationConverter = authenticationConverter;
	}

	public AuthenticationSuccessHandler getSuccessHandler() {
		return this.successHandler;
	}

	public void setSuccessHandler(AuthenticationSuccessHandler successHandler) {
		Assert.notNull(successHandler, "successHandler cannot be null");
		this.successHandler = successHandler;
	}

	public AuthenticationFailureHandler getFailureHandler() {
		return this.failureHandler;
	}

	public void setFailureHandler(AuthenticationFailureHandler failureHandler) {
		Assert.notNull(failureHandler, "failureHandler cannot be null");
		this.failureHandler = failureHandler;
	}

	public AuthenticationManagerResolver<HttpServletRequest> getAuthenticationManagerResolver() {
		return this.authenticationManagerResolver;
	}

	public void setAuthenticationManagerResolver(
			AuthenticationManagerResolver<HttpServletRequest> authenticationManagerResolver) {
		Assert.notNull(authenticationManagerResolver, "authenticationManagerResolver cannot be null");
		this.authenticationManagerResolver = authenticationManagerResolver;
	}

	@Override
	protected void doFilterInternal(HttpServletRequest request, HttpServletResponse response, FilterChain filterChain)
			throws ServletException, IOException {
		if (!this.requestMatcher.matches(request)) {
			filterChain.doFilter(request, response);
			return;
		}

		try {
			Authentication authenticationResult = attemptAuthentication(request, response);
			if (authenticationResult == null) {
				filterChain.doFilter(request, response);
				return;
			}

			HttpSession session = request.getSession(false);
			if (session != null) {
				request.changeSessionId();
			}

			successfulAuthentication(request, response, filterChain, authenticationResult);
		} catch (AuthenticationException e) {
			unsuccessfulAuthentication(request, response, e);
		}
	}

	private void unsuccessfulAuthentication(HttpServletRequest request, HttpServletResponse response,
			AuthenticationException failed) throws IOException, ServletException {
		SecurityContextHolder.clearContext();
		this.failureHandler.onAuthenticationFailure(request, response, failed);
	}

	private void successfulAuthentication(HttpServletRequest request, HttpServletResponse response, FilterChain chain,
			Authentication authentication) throws IOException, ServletException {
		SecurityContext context = SecurityContextHolder.createEmptyContext();
		context.setAuthentication(authentication);
		SecurityContextHolder.setContext(context);
		this.successHandler.onAuthenticationSuccess(request, response, chain, authentication);
	}

<<<<<<< HEAD
	private Authentication attemptAuthentication(HttpServletRequest request, HttpServletResponse response)
			throws AuthenticationException, IOException, ServletException {
=======
	protected Authentication attemptAuthentication(HttpServletRequest request, HttpServletResponse response)
			throws AuthenticationException, ServletException {
>>>>>>> 95511331
		Authentication authentication = this.authenticationConverter.convert(request);
		if (authentication == null) {
			return null;
		}

		AuthenticationManager authenticationManager = this.authenticationManagerResolver.resolve(request);
		Authentication authenticationResult = authenticationManager.authenticate(authentication);
		if (authenticationResult == null) {
			throw new ServletException("AuthenticationManager should not return null Authentication object.");
		}

		return authenticationResult;
	}

}<|MERGE_RESOLUTION|>--- conflicted
+++ resolved
@@ -171,13 +171,8 @@
 		this.successHandler.onAuthenticationSuccess(request, response, chain, authentication);
 	}
 
-<<<<<<< HEAD
 	private Authentication attemptAuthentication(HttpServletRequest request, HttpServletResponse response)
-			throws AuthenticationException, IOException, ServletException {
-=======
-	protected Authentication attemptAuthentication(HttpServletRequest request, HttpServletResponse response)
 			throws AuthenticationException, ServletException {
->>>>>>> 95511331
 		Authentication authentication = this.authenticationConverter.convert(request);
 		if (authentication == null) {
 			return null;
