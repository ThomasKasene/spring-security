--- conflicted
+++ resolved
@@ -319,14 +319,14 @@
 		assertThat(configurer.configure).isTrue();
 	}
 
-<<<<<<< HEAD
 	@Test
 	public void getWhenCustomContentNegotiationStrategyThenUses() throws Exception {
 		this.spring.register(CustomContentNegotiationStrategyConfig.class).autowire();
 		this.mockMvc.perform(get("/"));
 		verify(CustomContentNegotiationStrategyConfig.CNS, atLeastOnce())
 				.resolveMediaTypes(any(NativeWebRequest.class));
-=======
+	}
+
 	// gh-13203
 	@Test
 	public void disableConfigurerWhenAppliedByAnotherConfigurerThenNotApplied() {
@@ -335,7 +335,6 @@
 		List<Filter> filters = filterChain.getFilters();
 		assertThat(filters).doesNotHaveAnyElementsOfTypes(DefaultLoginPageGeneratingFilter.class,
 				DefaultLogoutPageGeneratingFilter.class);
->>>>>>> 7250abc1
 	}
 
 	@RestController
@@ -518,7 +517,6 @@
 
 	@Configuration
 	@EnableWebSecurity
-<<<<<<< HEAD
 	static class CustomContentNegotiationStrategyConfig {
 
 		@Bean
@@ -537,7 +535,12 @@
 		@Bean
 		static ContentNegotiationStrategy cns() {
 			return CNS;
-=======
+		}
+
+	}
+
+	@Configuration
+	@EnableWebSecurity
 	static class ApplyCustomDslConfig {
 
 		@Bean
@@ -557,7 +560,6 @@
 
 		static CustomDsl customDsl() {
 			return new CustomDsl();
->>>>>>> 7250abc1
 		}
 
 	}
