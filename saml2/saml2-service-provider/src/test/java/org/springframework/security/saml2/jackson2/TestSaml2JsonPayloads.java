/*
 * Copyright 2002-2022 the original author or authors.
 *
 * Licensed under the Apache License, Version 2.0 (the "License");
 * you may not use this file except in compliance with the License.
 * You may obtain a copy of the License at
 *
 *      https://www.apache.org/licenses/LICENSE-2.0
 *
 * Unless required by applicable law or agreed to in writing, software
 * distributed under the License is distributed on an "AS IS" BASIS,
 * WITHOUT WARRANTIES OR CONDITIONS OF ANY KIND, either express or implied.
 * See the License for the specific language governing permissions and
 * limitations under the License.
 */

package org.springframework.security.saml2.jackson2;

import java.util.Arrays;
import java.util.Collection;
import java.util.Collections;
import java.util.HashMap;
import java.util.List;
import java.util.Map;

import org.springframework.security.core.GrantedAuthority;
import org.springframework.security.core.authority.SimpleGrantedAuthority;
import org.springframework.security.core.userdetails.User;
import org.springframework.security.saml2.core.Saml2Error;
import org.springframework.security.saml2.provider.service.authentication.DefaultSaml2AuthenticatedPrincipal;
import org.springframework.security.saml2.provider.service.authentication.Saml2Authentication;
import org.springframework.security.saml2.provider.service.authentication.Saml2AuthenticationException;
import org.springframework.security.saml2.provider.service.authentication.Saml2PostAuthenticationRequest;
import org.springframework.security.saml2.provider.service.authentication.Saml2RedirectAuthenticationRequest;
import org.springframework.security.saml2.provider.service.authentication.logout.Saml2LogoutRequest;
import org.springframework.security.saml2.provider.service.registration.Saml2MessageBinding;
import org.springframework.security.saml2.provider.service.registration.TestRelyingPartyRegistrations;

final class TestSaml2JsonPayloads {

	private TestSaml2JsonPayloads() {
	}

	static final Map<String, List<Object>> ATTRIBUTES;

	static {
		Map<String, List<Object>> tmpAttributes = new HashMap<>();
		tmpAttributes.put("name", Collections.singletonList("attr_name"));
		tmpAttributes.put("email", Collections.singletonList("attr_email"));
		tmpAttributes.put("listOf", Collections.unmodifiableList(Arrays.asList("Element1", "Element2", 4, true)));
		ATTRIBUTES = Collections.unmodifiableMap(tmpAttributes);
	}

	static final String REG_ID = "REG_ID_TEST";
	static final String REG_ID_JSON = "\"" + REG_ID + "\"";

	static final String SESSION_INDEXES_JSON = "[" + "  \"java.util.Collections$UnmodifiableRandomAccessList\","
			+ "  [ \"Index 1\", \"Index 2\" ]" + "]";
	static final List<String> SESSION_INDEXES = Collections.unmodifiableList(Arrays.asList("Index 1", "Index 2"));

	static final String PRINCIPAL_NAME = "principalName";

	// @formatter:off
	static final String DEFAULT_AUTHENTICATED_PRINCIPAL_JSON = "{"
			+ "  \"@class\": \"org.springframework.security.saml2.provider.service.authentication.DefaultSaml2AuthenticatedPrincipal\","
			+ "  \"name\": \"" + PRINCIPAL_NAME + "\","
			+ "  \"attributes\": {"
			+ "    \"@class\": \"java.util.Collections$UnmodifiableMap\","
			+ "    \"listOf\": ["
			+ "      \"java.util.Collections$UnmodifiableRandomAccessList\","
			+ "      [ \"Element1\", \"Element2\", 4, true ]"
			+ "    ],"
			+ "    \"email\": ["
			+ "      \"java.util.Collections$SingletonList\","
			+ "      [ \"attr_email\" ]"
			+ "    ],"
			+ "    \"name\": ["
			+ "      \"java.util.Collections$SingletonList\","
			+ "      [ \"attr_name\" ]"
			+ "    ]"
			+ "  },"
			+ "  \"sessionIndexes\": " + SESSION_INDEXES_JSON + ","
			+ "  \"registrationId\": " + REG_ID_JSON + ""
			+ "}";
	// @formatter:on

	static DefaultSaml2AuthenticatedPrincipal createDefaultPrincipal() {
		DefaultSaml2AuthenticatedPrincipal principal = new DefaultSaml2AuthenticatedPrincipal(PRINCIPAL_NAME,
				ATTRIBUTES, SESSION_INDEXES);
		principal.setRelyingPartyRegistrationId(REG_ID);
		return principal;
	}

	static final String SAML_REQUEST = "samlRequestValue";
	static final String RELAY_STATE = "relayStateValue";
	static final String AUTHENTICATION_REQUEST_URI = "authenticationRequestUriValue";
	static final String RELYINGPARTY_REGISTRATION_ID = "registrationIdValue";
	static final String SIG_ALG = "sigAlgValue";
	static final String SIGNATURE = "signatureValue";
	static final String ID = "idValue";

	// @formatter:off
	static final String DEFAULT_REDIRECT_AUTH_REQUEST_JSON = "{"
			+ " \"@class\": \"org.springframework.security.saml2.provider.service.authentication.Saml2RedirectAuthenticationRequest\","
			+ " \"samlRequest\": \"" + SAML_REQUEST + "\","
			+ " \"relayState\": \"" + RELAY_STATE + "\","
			+ " \"authenticationRequestUri\": \"" + AUTHENTICATION_REQUEST_URI + "\","
			+ " \"relyingPartyRegistrationId\": \"" + RELYINGPARTY_REGISTRATION_ID + "\","
			+ " \"sigAlg\": \"" + SIG_ALG + "\","
			+ " \"signature\": \"" + SIGNATURE + "\","
			+ " \"id\": \"" + ID + "\""
			+ "}";
	// @formatter:on

	// @formatter:off
	static final String DEFAULT_POST_AUTH_REQUEST_JSON = "{"
			+ " \"@class\": \"org.springframework.security.saml2.provider.service.authentication.Saml2PostAuthenticationRequest\","
			+ " \"samlRequest\": \"" + SAML_REQUEST + "\","
			+ " \"relayState\": \"" + RELAY_STATE + "\","
			+ " \"relyingPartyRegistrationId\": \"" + RELYINGPARTY_REGISTRATION_ID + "\","
			+ " \"authenticationRequestUri\": \"" + AUTHENTICATION_REQUEST_URI + "\","
			+ " \"id\": \"" + ID + "\""
			+ "}";
	// @formatter:on

	static final String LOCATION = "locationValue";
	static final String BINDNG = "REDIRECT";
	static final String ADDITIONAL_PARAM = "additionalParamValue";

	// @formatter:off
	static final String DEFAULT_LOGOUT_REQUEST_JSON = "{"
			+ "  \"@class\": \"org.springframework.security.saml2.provider.service.authentication.logout.Saml2LogoutRequest\","
			+ "  \"id\": \"" + ID + "\","
			+ "  \"location\": \"" + LOCATION + "\","
			+ "  \"binding\": \"" + BINDNG + "\","
			+ "  \"relyingPartyRegistrationId\": \"" + RELYINGPARTY_REGISTRATION_ID + "\","
			+ "  \"parameters\": { "
			+ "     \"@class\": \"java.util.Collections$UnmodifiableMap\","
			+ "     \"SAMLRequest\": \"" + SAML_REQUEST + "\","
			+ "     \"RelayState\": \"" + RELAY_STATE + "\","
			+ "     \"AdditionalParam\": \"" + ADDITIONAL_PARAM + "\""
			+ "  }"
			+ "}";
	// @formatter:on

	static Saml2PostAuthenticationRequest createDefaultSaml2PostAuthenticationRequest() {
<<<<<<< HEAD
		return Saml2PostAuthenticationRequest.withRelyingPartyRegistration(
				TestRelyingPartyRegistrations.full().registrationId(RELYINGPARTY_REGISTRATION_ID)
						.assertingPartyDetails((party) -> party.singleSignOnServiceLocation(AUTHENTICATION_REQUEST_URI))
						.build())
				.samlRequest(SAML_REQUEST).relayState(RELAY_STATE).id(ID).build();
=======
		return Saml2PostAuthenticationRequest
			.withRelyingPartyRegistration(TestRelyingPartyRegistrations.full()
				.registrationId(RELYINGPARTY_REGISTRATION_ID)
				.assertingPartyDetails((party) -> party.singleSignOnServiceLocation(AUTHENTICATION_REQUEST_URI))
				.build())
			.samlRequest(SAML_REQUEST)
			.relayState(RELAY_STATE)
			.build();
>>>>>>> 64e2a2ff
	}

	static Saml2RedirectAuthenticationRequest createDefaultSaml2RedirectAuthenticationRequest() {
		return Saml2RedirectAuthenticationRequest
<<<<<<< HEAD
				.withRelyingPartyRegistration(TestRelyingPartyRegistrations.full()
						.registrationId(RELYINGPARTY_REGISTRATION_ID)
						.assertingPartyDetails((party) -> party.singleSignOnServiceLocation(AUTHENTICATION_REQUEST_URI))
						.build())
				.samlRequest(SAML_REQUEST).relayState(RELAY_STATE).sigAlg(SIG_ALG).signature(SIGNATURE).id(ID).build();
=======
			.withRelyingPartyRegistration(TestRelyingPartyRegistrations.full()
				.registrationId(RELYINGPARTY_REGISTRATION_ID)
				.assertingPartyDetails((party) -> party.singleSignOnServiceLocation(AUTHENTICATION_REQUEST_URI))
				.build())
			.samlRequest(SAML_REQUEST)
			.relayState(RELAY_STATE)
			.sigAlg(SIG_ALG)
			.signature(SIGNATURE)
			.build();
>>>>>>> 64e2a2ff
	}

	static Saml2LogoutRequest createDefaultSaml2LogoutRequest() {
		return Saml2LogoutRequest
			.withRelyingPartyRegistration(TestRelyingPartyRegistrations.full()
				.registrationId(RELYINGPARTY_REGISTRATION_ID)
				.assertingPartyDetails((party) -> party.singleLogoutServiceLocation(LOCATION)
					.singleLogoutServiceBinding(Saml2MessageBinding.REDIRECT))
				.build())
			.id(ID)
			.samlRequest(SAML_REQUEST)
			.relayState(RELAY_STATE)
			.parameters((params) -> params.put("AdditionalParam", ADDITIONAL_PARAM))
			.build();
	}

	static final Collection<GrantedAuthority> AUTHORITIES = Collections
		.unmodifiableList(Arrays.asList(new SimpleGrantedAuthority("Role1"), new SimpleGrantedAuthority("Role2")));

	static final Object DETAILS = User.withUsername("username").password("empty").authorities("A", "B").build();
	static final String SAML_RESPONSE = "samlResponseValue";

	// @formatter:off
	static final String DEFAULT_SAML2AUTHENTICATION_JSON = "{"
			+ "	\"@class\": \"org.springframework.security.saml2.provider.service.authentication.Saml2Authentication\","
			+ "	\"authorities\": ["
			+ "		\"java.util.Collections$UnmodifiableRandomAccessList\","
			+ "		["
			+ "			{"
			+ "				\"@class\": \"org.springframework.security.core.authority.SimpleGrantedAuthority\","
			+ "				\"authority\": \"Role1\""
			+ "			},"
			+ "			{"
			+ "				\"@class\": \"org.springframework.security.core.authority.SimpleGrantedAuthority\","
			+ "				\"authority\": \"Role2\""
			+ "			}"
			+ "		]"
			+ " ],"
			+ "	\"details\": {"
			+ "		\"@class\": \"org.springframework.security.core.userdetails.User\","
			+ "		\"password\": \"empty\","
			+ "		\"username\": \"username\","
			+ "		\"authorities\": ["
			+ "			\"java.util.Collections$UnmodifiableSet\", ["
			+ "				{"
			+ "					\"@class\":\"org.springframework.security.core.authority.SimpleGrantedAuthority\","
			+ "					\"authority\":\"A\""
			+ "				},"
			+ "				{"
			+ "					\"@class\":\"org.springframework.security.core.authority.SimpleGrantedAuthority\","
			+ "					\"authority\":\"B\""
			+ "				}"
			+ "		]],"
			+ "		\"accountNonExpired\": true,"
			+ "		\"accountNonLocked\": true,"
			+ "		\"credentialsNonExpired\": true,"
			+ "		\"enabled\": true"
			+ "	},"
			+ "	\"principal\": " + DEFAULT_AUTHENTICATED_PRINCIPAL_JSON + ","
			+ "	\"saml2Response\": \"" + SAML_RESPONSE + "\""
			+ "}";
	// @formatter:on

	static Saml2Authentication createDefaultAuthentication() {
		DefaultSaml2AuthenticatedPrincipal principal = createDefaultPrincipal();
		Saml2Authentication authentication = new Saml2Authentication(principal, SAML_RESPONSE, AUTHORITIES);
		authentication.setDetails(DETAILS);
		return authentication;
	}

	// @formatter:off
	static final String DEFAULT_SAML_AUTH_EXCEPTION_JSON = "{"
			+ "  \"@class\": \"org.springframework.security.saml2.provider.service.authentication.Saml2AuthenticationException\","
			+ "  \"detailMessage\": \"exceptionMessage\","
			+ "  \"error\": {"
			+ "    \"@class\": \"org.springframework.security.saml2.core.Saml2Error\","
			+ "    \"errorCode\": \"errorCode\","
			+ "    \"description\": \"errorDescription\""
			+ "  }"
			+ "}";
	// @formatter:on

	static Saml2AuthenticationException createDefaultSaml2AuthenticationException() {
		return new Saml2AuthenticationException(new Saml2Error("errorCode", "errorDescription"), "exceptionMessage");
	}

}<|MERGE_RESOLUTION|>--- conflicted
+++ resolved
@@ -144,13 +144,6 @@
 	// @formatter:on
 
 	static Saml2PostAuthenticationRequest createDefaultSaml2PostAuthenticationRequest() {
-<<<<<<< HEAD
-		return Saml2PostAuthenticationRequest.withRelyingPartyRegistration(
-				TestRelyingPartyRegistrations.full().registrationId(RELYINGPARTY_REGISTRATION_ID)
-						.assertingPartyDetails((party) -> party.singleSignOnServiceLocation(AUTHENTICATION_REQUEST_URI))
-						.build())
-				.samlRequest(SAML_REQUEST).relayState(RELAY_STATE).id(ID).build();
-=======
 		return Saml2PostAuthenticationRequest
 			.withRelyingPartyRegistration(TestRelyingPartyRegistrations.full()
 				.registrationId(RELYINGPARTY_REGISTRATION_ID)
@@ -158,19 +151,12 @@
 				.build())
 			.samlRequest(SAML_REQUEST)
 			.relayState(RELAY_STATE)
+			.id(ID)
 			.build();
->>>>>>> 64e2a2ff
 	}
 
 	static Saml2RedirectAuthenticationRequest createDefaultSaml2RedirectAuthenticationRequest() {
 		return Saml2RedirectAuthenticationRequest
-<<<<<<< HEAD
-				.withRelyingPartyRegistration(TestRelyingPartyRegistrations.full()
-						.registrationId(RELYINGPARTY_REGISTRATION_ID)
-						.assertingPartyDetails((party) -> party.singleSignOnServiceLocation(AUTHENTICATION_REQUEST_URI))
-						.build())
-				.samlRequest(SAML_REQUEST).relayState(RELAY_STATE).sigAlg(SIG_ALG).signature(SIGNATURE).id(ID).build();
-=======
 			.withRelyingPartyRegistration(TestRelyingPartyRegistrations.full()
 				.registrationId(RELYINGPARTY_REGISTRATION_ID)
 				.assertingPartyDetails((party) -> party.singleSignOnServiceLocation(AUTHENTICATION_REQUEST_URI))
@@ -179,8 +165,8 @@
 			.relayState(RELAY_STATE)
 			.sigAlg(SIG_ALG)
 			.signature(SIGNATURE)
+			.id(ID)
 			.build();
->>>>>>> 64e2a2ff
 	}
 
 	static Saml2LogoutRequest createDefaultSaml2LogoutRequest() {
