/*
 * Copyright 2002-2022 the original author or authors.
 *
 * Licensed under the Apache License, Version 2.0 (the "License");
 * you may not use this file except in compliance with the License.
 * You may obtain a copy of the License at
 *
 *      https://www.apache.org/licenses/LICENSE-2.0
 *
 * Unless required by applicable law or agreed to in writing, software
 * distributed under the License is distributed on an "AS IS" BASIS,
 * WITHOUT WARRANTIES OR CONDITIONS OF ANY KIND, either express or implied.
 * See the License for the specific language governing permissions and
 * limitations under the License.
 */

package org.springframework.security.oauth2.client.web.method.annotation;

import jakarta.servlet.http.HttpServletRequest;
import jakarta.servlet.http.HttpServletResponse;

import org.springframework.core.MethodParameter;
import org.springframework.core.annotation.AnnotatedElementUtils;
import org.springframework.lang.NonNull;
import org.springframework.lang.Nullable;
import org.springframework.security.authentication.AnonymousAuthenticationToken;
import org.springframework.security.core.Authentication;
import org.springframework.security.core.authority.AuthorityUtils;
import org.springframework.security.core.context.SecurityContextHolder;
import org.springframework.security.core.context.SecurityContextHolderStrategy;
import org.springframework.security.oauth2.client.OAuth2AuthorizeRequest;
import org.springframework.security.oauth2.client.OAuth2AuthorizedClient;
import org.springframework.security.oauth2.client.OAuth2AuthorizedClientManager;
import org.springframework.security.oauth2.client.annotation.RegisteredOAuth2AuthorizedClient;
import org.springframework.security.oauth2.client.authentication.OAuth2AuthenticationToken;
import org.springframework.security.oauth2.client.registration.ClientRegistrationRepository;
import org.springframework.security.oauth2.client.web.DefaultOAuth2AuthorizedClientManager;
import org.springframework.security.oauth2.client.web.OAuth2AuthorizedClientRepository;
import org.springframework.util.Assert;
import org.springframework.util.StringUtils;
import org.springframework.web.bind.support.WebDataBinderFactory;
import org.springframework.web.context.request.NativeWebRequest;
import org.springframework.web.method.support.HandlerMethodArgumentResolver;
import org.springframework.web.method.support.ModelAndViewContainer;

/**
 * An implementation of a {@link HandlerMethodArgumentResolver} that is capable of
 * resolving a method parameter to an argument value of type
 * {@link OAuth2AuthorizedClient}.
 *
 * <p>
 * For example: <pre>
 * &#64;Controller
 * public class MyController {
 *     &#64;GetMapping("/authorized-client")
 *     public String authorizedClient(@RegisteredOAuth2AuthorizedClient("login-client") OAuth2AuthorizedClient authorizedClient) {
 *         // do something with authorizedClient
 *     }
 * }
 * </pre>
 *
 * @author Joe Grandja
 * @since 5.1
 * @see RegisteredOAuth2AuthorizedClient
 */
public final class OAuth2AuthorizedClientArgumentResolver implements HandlerMethodArgumentResolver {

	private static final Authentication ANONYMOUS_AUTHENTICATION = new AnonymousAuthenticationToken("anonymous",
			"anonymousUser", AuthorityUtils.createAuthorityList("ROLE_ANONYMOUS"));

	private SecurityContextHolderStrategy securityContextHolderStrategy = SecurityContextHolder
		.getContextHolderStrategy();

	private OAuth2AuthorizedClientManager authorizedClientManager;

	/**
	 * Constructs an {@code OAuth2AuthorizedClientArgumentResolver} using the provided
	 * parameters.
	 * @param authorizedClientManager the {@link OAuth2AuthorizedClientManager} which
	 * manages the authorized client(s)
	 * @since 5.2
	 */
	public OAuth2AuthorizedClientArgumentResolver(OAuth2AuthorizedClientManager authorizedClientManager) {
		Assert.notNull(authorizedClientManager, "authorizedClientManager cannot be null");
		this.authorizedClientManager = authorizedClientManager;
	}

	/**
	 * Constructs an {@code OAuth2AuthorizedClientArgumentResolver} using the provided
	 * parameters.
	 * @param clientRegistrationRepository the repository of client registrations
	 * @param authorizedClientRepository the repository of authorized clients
	 */
	public OAuth2AuthorizedClientArgumentResolver(ClientRegistrationRepository clientRegistrationRepository,
			OAuth2AuthorizedClientRepository authorizedClientRepository) {
		Assert.notNull(clientRegistrationRepository, "clientRegistrationRepository cannot be null");
		Assert.notNull(authorizedClientRepository, "authorizedClientRepository cannot be null");
		this.authorizedClientManager = new DefaultOAuth2AuthorizedClientManager(clientRegistrationRepository,
				authorizedClientRepository);
	}

	@Override
	public boolean supportsParameter(MethodParameter parameter) {
		Class<?> parameterType = parameter.getParameterType();
		return (OAuth2AuthorizedClient.class.isAssignableFrom(parameterType) && (AnnotatedElementUtils
			.findMergedAnnotation(parameter.getParameter(), RegisteredOAuth2AuthorizedClient.class) != null));
	}

	@NonNull
	@Override
	public Object resolveArgument(MethodParameter parameter, @Nullable ModelAndViewContainer mavContainer,
			NativeWebRequest webRequest, @Nullable WebDataBinderFactory binderFactory) {
		String clientRegistrationId = this.resolveClientRegistrationId(parameter);
		if (StringUtils.isEmpty(clientRegistrationId)) {
			throw new IllegalArgumentException("Unable to resolve the Client Registration Identifier. "
					+ "It must be provided via @RegisteredOAuth2AuthorizedClient(\"client1\") or "
					+ "@RegisteredOAuth2AuthorizedClient(registrationId = \"client1\").");
		}
		Authentication principal = this.securityContextHolderStrategy.getContext().getAuthentication();
		if (principal == null) {
			principal = ANONYMOUS_AUTHENTICATION;
		}
		HttpServletRequest servletRequest = webRequest.getNativeRequest(HttpServletRequest.class);
		HttpServletResponse servletResponse = webRequest.getNativeResponse(HttpServletResponse.class);
		// @formatter:off
		OAuth2AuthorizeRequest authorizeRequest = OAuth2AuthorizeRequest
				.withClientRegistrationId(clientRegistrationId)
				.principal(principal)
				.attribute(HttpServletRequest.class.getName(), servletRequest)
				.attribute(HttpServletResponse.class.getName(), servletResponse)
				.build();
		// @formatter:on
		return this.authorizedClientManager.authorize(authorizeRequest);
	}

	private String resolveClientRegistrationId(MethodParameter parameter) {
		RegisteredOAuth2AuthorizedClient authorizedClientAnnotation = AnnotatedElementUtils
			.findMergedAnnotation(parameter.getParameter(), RegisteredOAuth2AuthorizedClient.class);
		Authentication principal = this.securityContextHolderStrategy.getContext().getAuthentication();
		if (!StringUtils.isEmpty(authorizedClientAnnotation.registrationId())) {
			return authorizedClientAnnotation.registrationId();
		}
		if (!StringUtils.isEmpty(authorizedClientAnnotation.value())) {
			return authorizedClientAnnotation.value();
		}
		if (principal != null && OAuth2AuthenticationToken.class.isAssignableFrom(principal.getClass())) {
			return ((OAuth2AuthenticationToken) principal).getAuthorizedClientRegistrationId();
		}
		return null;
	}

	/**
	 * Sets the {@link SecurityContextHolderStrategy} to use. The default action is to use
	 * the {@link SecurityContextHolderStrategy} stored in {@link SecurityContextHolder}.
	 *
	 * @since 5.8
	 */
	public void setSecurityContextHolderStrategy(SecurityContextHolderStrategy securityContextHolderStrategy) {
		Assert.notNull(securityContextHolderStrategy, "securityContextHolderStrategy cannot be null");
		this.securityContextHolderStrategy = securityContextHolderStrategy;
	}

<<<<<<< HEAD
=======
	private void updateDefaultAuthorizedClientManager(
			OAuth2AccessTokenResponseClient<OAuth2ClientCredentialsGrantRequest> clientCredentialsTokenResponseClient) {
		// @formatter:off
		OAuth2AuthorizedClientProvider authorizedClientProvider = OAuth2AuthorizedClientProviderBuilder.builder()
				.authorizationCode()
				.refreshToken()
				.clientCredentials((configurer) ->
						configurer.accessTokenResponseClient(clientCredentialsTokenResponseClient)
				)
				.password()
				.build();
		// @formatter:on
		((DefaultOAuth2AuthorizedClientManager) this.authorizedClientManager)
			.setAuthorizedClientProvider(authorizedClientProvider);
	}

>>>>>>> 64e2a2ff
}<|MERGE_RESOLUTION|>--- conflicted
+++ resolved
@@ -160,23 +160,4 @@
 		this.securityContextHolderStrategy = securityContextHolderStrategy;
 	}
 
-<<<<<<< HEAD
-=======
-	private void updateDefaultAuthorizedClientManager(
-			OAuth2AccessTokenResponseClient<OAuth2ClientCredentialsGrantRequest> clientCredentialsTokenResponseClient) {
-		// @formatter:off
-		OAuth2AuthorizedClientProvider authorizedClientProvider = OAuth2AuthorizedClientProviderBuilder.builder()
-				.authorizationCode()
-				.refreshToken()
-				.clientCredentials((configurer) ->
-						configurer.accessTokenResponseClient(clientCredentialsTokenResponseClient)
-				)
-				.password()
-				.build();
-		// @formatter:on
-		((DefaultOAuth2AuthorizedClientManager) this.authorizedClientManager)
-			.setAuthorizedClientProvider(authorizedClientProvider);
-	}
-
->>>>>>> 64e2a2ff
 }