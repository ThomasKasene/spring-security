/*
 * Copyright 2002-2019 the original author or authors.
 *
 * Licensed under the Apache License, Version 2.0 (the "License");
 * you may not use this file except in compliance with the License.
 * You may obtain a copy of the License at
 *
 *      https://www.apache.org/licenses/LICENSE-2.0
 *
 * Unless required by applicable law or agreed to in writing, software
 * distributed under the License is distributed on an "AS IS" BASIS,
 * WITHOUT WARRANTIES OR CONDITIONS OF ANY KIND, either express or implied.
 * See the License for the specific language governing permissions and
 * limitations under the License.
 */

package org.springframework.security.oauth2.client.web.reactive.result.method.annotation;

import java.lang.reflect.Method;

import org.junit.jupiter.api.BeforeEach;
import org.junit.jupiter.api.Test;
import org.junit.jupiter.api.extension.ExtendWith;
import org.mockito.Mock;
import org.mockito.junit.jupiter.MockitoExtension;
import reactor.core.publisher.Mono;
import reactor.util.context.Context;

import org.springframework.core.MethodParameter;
import org.springframework.mock.http.server.reactive.MockServerHttpRequest;
import org.springframework.mock.web.server.MockServerWebExchange;
import org.springframework.security.authentication.TestingAuthenticationToken;
import org.springframework.security.core.Authentication;
import org.springframework.security.core.context.ReactiveSecurityContextHolder;
import org.springframework.security.oauth2.client.ClientAuthorizationRequiredException;
import org.springframework.security.oauth2.client.OAuth2AuthorizedClient;
import org.springframework.security.oauth2.client.ReactiveOAuth2AuthorizedClientProvider;
import org.springframework.security.oauth2.client.ReactiveOAuth2AuthorizedClientProviderBuilder;
import org.springframework.security.oauth2.client.annotation.RegisteredOAuth2AuthorizedClient;
import org.springframework.security.oauth2.client.authentication.OAuth2AuthenticationToken;
import org.springframework.security.oauth2.client.registration.ClientRegistration;
import org.springframework.security.oauth2.client.registration.ReactiveClientRegistrationRepository;
import org.springframework.security.oauth2.client.registration.TestClientRegistrations;
import org.springframework.security.oauth2.client.web.DefaultReactiveOAuth2AuthorizedClientManager;
import org.springframework.security.oauth2.client.web.server.ServerOAuth2AuthorizedClientRepository;
import org.springframework.security.oauth2.core.TestOAuth2AccessTokens;
import org.springframework.util.ReflectionUtils;
import org.springframework.web.server.ServerWebExchange;

import static org.assertj.core.api.Assertions.assertThat;
import static org.assertj.core.api.Assertions.assertThatExceptionOfType;
import static org.assertj.core.api.Assertions.assertThatIllegalArgumentException;
import static org.mockito.ArgumentMatchers.any;
import static org.mockito.ArgumentMatchers.anyString;
import static org.mockito.BDDMockito.given;
import static org.mockito.Mockito.mock;

/**
 * @author Rob Winch
 * @since 5.1
 */
@ExtendWith(MockitoExtension.class)
public class OAuth2AuthorizedClientArgumentResolverTests {

	@Mock
	private ReactiveClientRegistrationRepository clientRegistrationRepository;

	@Mock
	private ServerOAuth2AuthorizedClientRepository authorizedClientRepository;

	private ServerWebExchange serverWebExchange = MockServerWebExchange.builder(MockServerHttpRequest.get("/")).build();

	private OAuth2AuthorizedClientArgumentResolver argumentResolver;

	private ClientRegistration clientRegistration;

	private OAuth2AuthorizedClient authorizedClient;

	private Authentication authentication = new TestingAuthenticationToken("test", "this");

	@BeforeEach
	public void setUp() {
		// @formatter:off
		ReactiveOAuth2AuthorizedClientProvider authorizedClientProvider = ReactiveOAuth2AuthorizedClientProviderBuilder
				.builder()
				.authorizationCode()
				.refreshToken()
				.clientCredentials()
				.build();
		// @formatter:on
		DefaultReactiveOAuth2AuthorizedClientManager authorizedClientManager = new DefaultReactiveOAuth2AuthorizedClientManager(
				this.clientRegistrationRepository, this.authorizedClientRepository);
		authorizedClientManager.setAuthorizedClientProvider(authorizedClientProvider);
		this.argumentResolver = new OAuth2AuthorizedClientArgumentResolver(authorizedClientManager);
		this.clientRegistration = TestClientRegistrations.clientRegistration().build();
		this.authorizedClient = new OAuth2AuthorizedClient(this.clientRegistration, this.authentication.getName(),
				TestOAuth2AccessTokens.noScopes());
	}

	@Test
	public void constructorWhenClientRegistrationRepositoryIsNullThenThrowIllegalArgumentException() {
		assertThatIllegalArgumentException()
			.isThrownBy(() -> new OAuth2AuthorizedClientArgumentResolver(null, this.authorizedClientRepository));
	}

	@Test
	public void constructorWhenOAuth2AuthorizedClientRepositoryIsNullThenThrowIllegalArgumentException() {
		assertThatIllegalArgumentException()
			.isThrownBy(() -> new OAuth2AuthorizedClientArgumentResolver(this.clientRegistrationRepository, null));
	}

	@Test
	public void constructorWhenAuthorizedClientManagerIsNullThenThrowIllegalArgumentException() {
		assertThatIllegalArgumentException().isThrownBy(() -> new OAuth2AuthorizedClientArgumentResolver(null));
	}

	@Test
	public void supportsParameterWhenParameterTypeOAuth2AuthorizedClientThenTrue() {
		MethodParameter methodParameter = this.getMethodParameter("paramTypeAuthorizedClient",
				OAuth2AuthorizedClient.class);
		assertThat(this.argumentResolver.supportsParameter(methodParameter)).isTrue();
	}

	@Test
	public void supportsParameterWhenParameterTypeOAuth2AuthorizedClientWithoutAnnotationThenFalse() {
		MethodParameter methodParameter = this.getMethodParameter("paramTypeAuthorizedClientWithoutAnnotation",
				OAuth2AuthorizedClient.class);
		assertThat(this.argumentResolver.supportsParameter(methodParameter)).isFalse();
	}

	@Test
	public void supportsParameterWhenParameterTypeUnsupportedWithoutAnnotationThenFalse() {
		MethodParameter methodParameter = this.getMethodParameter("paramTypeUnsupportedWithoutAnnotation",
				String.class);
		assertThat(this.argumentResolver.supportsParameter(methodParameter)).isFalse();
	}

	@Test
	public void resolveArgumentWhenRegistrationIdEmptyAndNotOAuth2AuthenticationThenThrowIllegalArgumentException() {
		MethodParameter methodParameter = this.getMethodParameter("registrationIdEmpty", OAuth2AuthorizedClient.class);
		assertThatIllegalArgumentException().isThrownBy(() -> resolveArgument(methodParameter))
			.withMessage("The clientRegistrationId could not be resolved. Please provide one");
	}

	@Test
	public void resolveArgumentWhenRegistrationIdEmptyAndOAuth2AuthenticationThenResolves() {
		given(this.authorizedClientRepository.loadAuthorizedClient(anyString(), any(), any()))
			.willReturn(Mono.just(this.authorizedClient));
		this.authentication = mock(OAuth2AuthenticationToken.class);
		given(((OAuth2AuthenticationToken) this.authentication).getAuthorizedClientRegistrationId())
			.willReturn("client1");
		MethodParameter methodParameter = this.getMethodParameter("registrationIdEmpty", OAuth2AuthorizedClient.class);
		resolveArgument(methodParameter);
	}

	@Test
	public void resolveArgumentWhenParameterTypeOAuth2AuthorizedClientAndCurrentAuthenticationNullThenResolves() {
		given(this.authorizedClientRepository.loadAuthorizedClient(anyString(), any(), any()))
			.willReturn(Mono.just(this.authorizedClient));
		this.authentication = null;
		MethodParameter methodParameter = this.getMethodParameter("paramTypeAuthorizedClient",
				OAuth2AuthorizedClient.class);
		assertThat(resolveArgument(methodParameter)).isSameAs(this.authorizedClient);
	}

	@Test
	public void resolveArgumentWhenOAuth2AuthorizedClientFoundThenResolves() {
		given(this.authorizedClientRepository.loadAuthorizedClient(anyString(), any(), any()))
			.willReturn(Mono.just(this.authorizedClient));
		given(this.authorizedClientRepository.loadAuthorizedClient(anyString(), any(), any()))
			.willReturn(Mono.just(this.authorizedClient));
		MethodParameter methodParameter = this.getMethodParameter("paramTypeAuthorizedClient",
				OAuth2AuthorizedClient.class);
		assertThat(resolveArgument(methodParameter)).isSameAs(this.authorizedClient);
	}

	@Test
	public void resolveArgumentWhenOAuth2AuthorizedClientNotFoundThenThrowClientAuthorizationRequiredException() {
		given(this.clientRegistrationRepository.findByRegistrationId(any()))
			.willReturn(Mono.just(this.clientRegistration));
		given(this.authorizedClientRepository.loadAuthorizedClient(anyString(), any(), any())).willReturn(Mono.empty());
		MethodParameter methodParameter = this.getMethodParameter("paramTypeAuthorizedClient",
				OAuth2AuthorizedClient.class);
		assertThatExceptionOfType(ClientAuthorizationRequiredException.class)
			.isThrownBy(() -> resolveArgument(methodParameter));
	}

	private Object resolveArgument(MethodParameter methodParameter) {
		return this.argumentResolver.resolveArgument(methodParameter, null, null)
<<<<<<< HEAD
				.contextWrite((this.authentication != null)
						? ReactiveSecurityContextHolder.withAuthentication(this.authentication) : Context.empty())
				.contextWrite(serverWebExchange()).block();
=======
			.subscriberContext((this.authentication != null)
					? ReactiveSecurityContextHolder.withAuthentication(this.authentication) : Context.empty())
			.subscriberContext(serverWebExchange())
			.block();
>>>>>>> 64e2a2ff
	}

	private Context serverWebExchange() {
		return Context.of(ServerWebExchange.class, this.serverWebExchange);
	}

	private MethodParameter getMethodParameter(String methodName, Class<?>... paramTypes) {
		Method method = ReflectionUtils.findMethod(TestController.class, methodName, paramTypes);
		return new MethodParameter(method, 0);
	}

	static class TestController {

		void paramTypeAuthorizedClient(
				@RegisteredOAuth2AuthorizedClient("client1") OAuth2AuthorizedClient authorizedClient) {
		}

		void paramTypeAuthorizedClientWithoutAnnotation(OAuth2AuthorizedClient authorizedClient) {
		}

		void paramTypeUnsupported(@RegisteredOAuth2AuthorizedClient("client1") String param) {
		}

		void paramTypeUnsupportedWithoutAnnotation(String param) {
		}

		void registrationIdEmpty(@RegisteredOAuth2AuthorizedClient OAuth2AuthorizedClient authorizedClient) {
		}

	}

}<|MERGE_RESOLUTION|>--- conflicted
+++ resolved
@@ -187,16 +187,10 @@
 
 	private Object resolveArgument(MethodParameter methodParameter) {
 		return this.argumentResolver.resolveArgument(methodParameter, null, null)
-<<<<<<< HEAD
-				.contextWrite((this.authentication != null)
-						? ReactiveSecurityContextHolder.withAuthentication(this.authentication) : Context.empty())
-				.contextWrite(serverWebExchange()).block();
-=======
-			.subscriberContext((this.authentication != null)
+			.contextWrite((this.authentication != null)
 					? ReactiveSecurityContextHolder.withAuthentication(this.authentication) : Context.empty())
-			.subscriberContext(serverWebExchange())
+			.contextWrite(serverWebExchange())
 			.block();
->>>>>>> 64e2a2ff
 	}
 
 	private Context serverWebExchange() {
