/*
 * Copyright 2019-2021 the original author or authors.
 *
 * Licensed under the Apache License, Version 2.0 (the "License");
 * you may not use this file except in compliance with the License.
 * You may obtain a copy of the License at
 *
 *      https://www.apache.org/licenses/LICENSE-2.0
 *
 * Unless required by applicable law or agreed to in writing, software
 * distributed under the License is distributed on an "AS IS" BASIS,
 * WITHOUT WARRANTIES OR CONDITIONS OF ANY KIND, either express or implied.
 * See the License for the specific language governing permissions and
 * limitations under the License.
 */

package org.springframework.security.rsocket.core;

import java.util.Arrays;
import java.util.Collections;
import java.util.List;
import java.util.concurrent.ExecutorService;
import java.util.concurrent.Executors;

import io.rsocket.Payload;
import io.rsocket.RSocket;
import io.rsocket.metadata.WellKnownMimeType;
import io.rsocket.util.ByteBufPayload;
import io.rsocket.util.DefaultPayload;
import io.rsocket.util.RSocketProxy;
import org.junit.jupiter.api.Test;
import org.junit.jupiter.api.extension.ExtendWith;
import org.mockito.ArgumentCaptor;
import org.mockito.Captor;
import org.mockito.Mock;
import org.mockito.junit.jupiter.MockitoExtension;
import org.mockito.stubbing.Answer;
import org.reactivestreams.Publisher;
import org.reactivestreams.Subscription;
import reactor.core.CoreSubscriber;
import reactor.core.publisher.Flux;
import reactor.core.publisher.Mono;
import reactor.test.StepVerifier;
import reactor.test.publisher.PublisherProbe;
import reactor.test.publisher.TestPublisher;
import reactor.util.context.Context;

import org.springframework.http.MediaType;
import org.springframework.security.access.AccessDeniedException;
import org.springframework.security.authentication.TestingAuthenticationToken;
import org.springframework.security.core.Authentication;
import org.springframework.security.core.context.ReactiveSecurityContextHolder;
import org.springframework.security.core.context.SecurityContext;
import org.springframework.security.rsocket.api.PayloadExchange;
import org.springframework.security.rsocket.api.PayloadExchangeType;
import org.springframework.security.rsocket.api.PayloadInterceptor;
import org.springframework.security.rsocket.api.PayloadInterceptorChain;
import org.springframework.util.MimeType;
import org.springframework.util.MimeTypeUtils;

import static org.assertj.core.api.Assertions.assertThat;
import static org.assertj.core.api.Assertions.assertThatExceptionOfType;
import static org.assertj.core.api.Assertions.assertThatIllegalArgumentException;
import static org.mockito.ArgumentMatchers.any;
import static org.mockito.ArgumentMatchers.eq;
import static org.mockito.BDDMockito.given;
import static org.mockito.Mockito.times;
import static org.mockito.Mockito.verify;
import static org.mockito.Mockito.verifyNoMoreInteractions;

/**
 * @author Rob Winch
 */
@ExtendWith(MockitoExtension.class)
public class PayloadInterceptorRSocketTests {

	static final MimeType COMPOSITE_METADATA = MimeTypeUtils
		.parseMimeType(WellKnownMimeType.MESSAGE_RSOCKET_COMPOSITE_METADATA.getString());

	@Mock
	RSocket delegate;

	@Mock
	PayloadInterceptor interceptor;

	@Mock
	PayloadInterceptor interceptor2;

	@Mock
	Payload payload;

	@Captor
	private ArgumentCaptor<PayloadExchange> exchange;

	PublisherProbe<Void> voidResult = PublisherProbe.empty();

	TestPublisher<Payload> payloadResult = TestPublisher.createCold();

	private MimeType metadataMimeType = COMPOSITE_METADATA;

	private MimeType dataMimeType = MediaType.APPLICATION_JSON;

	@Test
	public void constructorWhenNullDelegateThenException() {
		this.delegate = null;
		List<PayloadInterceptor> interceptors = Arrays.asList(this.interceptor);
		assertThatIllegalArgumentException().isThrownBy(() -> new PayloadInterceptorRSocket(this.delegate, interceptors,
				this.metadataMimeType, this.dataMimeType));
	}

	@Test
	public void constructorWhenNullInterceptorsThenException() {
		List<PayloadInterceptor> interceptors = null;
		assertThatIllegalArgumentException().isThrownBy(() -> new PayloadInterceptorRSocket(this.delegate, interceptors,
				this.metadataMimeType, this.dataMimeType));
	}

	@Test
	public void constructorWhenEmptyInterceptorsThenException() {
		List<PayloadInterceptor> interceptors = Collections.emptyList();
		assertThatIllegalArgumentException().isThrownBy(() -> new PayloadInterceptorRSocket(this.delegate, interceptors,
				this.metadataMimeType, this.dataMimeType));
	}

	// single interceptor
	@Test
	public void fireAndForgetWhenInterceptorCompletesThenDelegateSubscribed() {
		given(this.interceptor.intercept(any(), any())).willAnswer(withChainNext());
		given(this.delegate.fireAndForget(any())).willReturn(this.voidResult.mono());
		PayloadInterceptorRSocket interceptor = new PayloadInterceptorRSocket(this.delegate,
				Arrays.asList(this.interceptor), this.metadataMimeType, this.dataMimeType);
		StepVerifier.create(interceptor.fireAndForget(this.payload))
			.then(() -> this.voidResult.assertWasSubscribed())
			.verifyComplete();
		verify(this.interceptor).intercept(this.exchange.capture(), any());
		assertThat(this.exchange.getValue().getPayload()).isEqualTo(this.payload);
	}

	@Test
	public void fireAndForgetWhenInterceptorErrorsThenDelegateNotSubscribed() {
		RuntimeException expected = new RuntimeException("Oops");
		given(this.interceptor.intercept(any(), any())).willReturn(Mono.error(expected));
		PayloadInterceptorRSocket interceptor = new PayloadInterceptorRSocket(this.delegate,
				Arrays.asList(this.interceptor), this.metadataMimeType, this.dataMimeType);
		StepVerifier.create(interceptor.fireAndForget(this.payload))
			.then(() -> this.voidResult.assertWasNotSubscribed())
			.verifyErrorSatisfies((e) -> assertThat(e).isEqualTo(expected));
		verify(this.interceptor).intercept(this.exchange.capture(), any());
		assertThat(this.exchange.getValue().getPayload()).isEqualTo(this.payload);
	}

	@Test
	public void fireAndForgetWhenSecurityContextThenDelegateContext() {
		TestingAuthenticationToken authentication = new TestingAuthenticationToken("user", "password");
		given(this.interceptor.intercept(any(), any())).willAnswer(withAuthenticated(authentication));
		given(this.delegate.fireAndForget(any())).willReturn(Mono.empty());
		RSocket assertAuthentication = new RSocketProxy(this.delegate) {
			@Override
			public Mono<Void> fireAndForget(Payload payload) {
				return assertAuthentication(authentication).flatMap((a) -> super.fireAndForget(payload));
			}
		};
		PayloadInterceptorRSocket interceptor = new PayloadInterceptorRSocket(assertAuthentication,
				Arrays.asList(this.interceptor), this.metadataMimeType, this.dataMimeType);
		interceptor.fireAndForget(this.payload).block();
		verify(this.interceptor).intercept(this.exchange.capture(), any());
		assertThat(this.exchange.getValue().getPayload()).isEqualTo(this.payload);
		verify(this.delegate).fireAndForget(this.payload);
	}

	@Test
	public void requestResponseWhenInterceptorCompletesThenDelegateSubscribed() {
		given(this.interceptor.intercept(any(), any())).willReturn(Mono.empty());
		given(this.delegate.requestResponse(any())).willReturn(this.payloadResult.mono());
		PayloadInterceptorRSocket interceptor = new PayloadInterceptorRSocket(this.delegate,
				Arrays.asList(this.interceptor), this.metadataMimeType, this.dataMimeType);
		StepVerifier.create(interceptor.requestResponse(this.payload))
			.then(() -> this.payloadResult.assertSubscribers())
			.then(() -> this.payloadResult.emit(this.payload))
			.expectNext(this.payload)
			.verifyComplete();
		verify(this.interceptor).intercept(this.exchange.capture(), any());
		assertThat(this.exchange.getValue().getPayload()).isEqualTo(this.payload);
		verify(this.delegate).requestResponse(this.payload);
	}

	@Test
	public void requestResponseWhenInterceptorErrorsThenDelegateNotInvoked() {
		RuntimeException expected = new RuntimeException("Oops");
		given(this.interceptor.intercept(any(), any())).willReturn(Mono.error(expected));
		PayloadInterceptorRSocket interceptor = new PayloadInterceptorRSocket(this.delegate,
				Arrays.asList(this.interceptor), this.metadataMimeType, this.dataMimeType);
		assertThatExceptionOfType(RuntimeException.class)
			.isThrownBy(() -> interceptor.requestResponse(this.payload).block())
			.isEqualTo(expected);
		verify(this.interceptor).intercept(this.exchange.capture(), any());
		assertThat(this.exchange.getValue().getPayload()).isEqualTo(this.payload);
		verifyNoMoreInteractions(this.delegate);
	}

	@Test
	public void requestResponseWhenSecurityContextThenDelegateContext() {
		TestingAuthenticationToken authentication = new TestingAuthenticationToken("user", "password");
		given(this.interceptor.intercept(any(), any())).willAnswer(withAuthenticated(authentication));
		given(this.delegate.requestResponse(any())).willReturn(this.payloadResult.mono());
		RSocket assertAuthentication = new RSocketProxy(this.delegate) {
			@Override
			public Mono<Payload> requestResponse(Payload payload) {
				return assertAuthentication(authentication).flatMap((a) -> super.requestResponse(payload));
			}
		};
		PayloadInterceptorRSocket interceptor = new PayloadInterceptorRSocket(assertAuthentication,
				Arrays.asList(this.interceptor), this.metadataMimeType, this.dataMimeType);
		StepVerifier.create(interceptor.requestResponse(this.payload))
			.then(() -> this.payloadResult.assertSubscribers())
			.then(() -> this.payloadResult.emit(this.payload))
			.expectNext(this.payload)
			.verifyComplete();
		verify(this.interceptor).intercept(this.exchange.capture(), any());
		assertThat(this.exchange.getValue().getPayload()).isEqualTo(this.payload);
		verify(this.delegate).requestResponse(this.payload);
	}

	@Test
	public void requestStreamWhenInterceptorCompletesThenDelegateSubscribed() {
		given(this.interceptor.intercept(any(), any())).willReturn(Mono.empty());
		given(this.delegate.requestStream(any())).willReturn(this.payloadResult.flux());
		PayloadInterceptorRSocket interceptor = new PayloadInterceptorRSocket(this.delegate,
				Arrays.asList(this.interceptor), this.metadataMimeType, this.dataMimeType);
		StepVerifier.create(interceptor.requestStream(this.payload))
			.then(() -> this.payloadResult.assertSubscribers())
			.then(() -> this.payloadResult.emit(this.payload))
			.expectNext(this.payload)
			.verifyComplete();
		verify(this.interceptor).intercept(this.exchange.capture(), any());
		assertThat(this.exchange.getValue().getPayload()).isEqualTo(this.payload);
	}

	@Test
	public void requestStreamWhenInterceptorErrorsThenDelegateNotSubscribed() {
		RuntimeException expected = new RuntimeException("Oops");
		given(this.interceptor.intercept(any(), any())).willReturn(Mono.error(expected));
		PayloadInterceptorRSocket interceptor = new PayloadInterceptorRSocket(this.delegate,
				Arrays.asList(this.interceptor), this.metadataMimeType, this.dataMimeType);
		StepVerifier.create(interceptor.requestStream(this.payload))
			.then(() -> this.payloadResult.assertNoSubscribers())
			.verifyErrorSatisfies((e) -> assertThat(e).isEqualTo(expected));
		verify(this.interceptor).intercept(this.exchange.capture(), any());
		assertThat(this.exchange.getValue().getPayload()).isEqualTo(this.payload);
	}

	@Test
	public void requestStreamWhenSecurityContextThenDelegateContext() {
		TestingAuthenticationToken authentication = new TestingAuthenticationToken("user", "password");
		given(this.interceptor.intercept(any(), any())).willAnswer(withAuthenticated(authentication));
		given(this.delegate.requestStream(any())).willReturn(this.payloadResult.flux());
		RSocket assertAuthentication = new RSocketProxy(this.delegate) {
			@Override
			public Flux<Payload> requestStream(Payload payload) {
				return assertAuthentication(authentication).flatMapMany((a) -> super.requestStream(payload));
			}
		};
		PayloadInterceptorRSocket interceptor = new PayloadInterceptorRSocket(assertAuthentication,
				Arrays.asList(this.interceptor), this.metadataMimeType, this.dataMimeType);
		StepVerifier.create(interceptor.requestStream(this.payload))
			.then(() -> this.payloadResult.assertSubscribers())
			.then(() -> this.payloadResult.emit(this.payload))
			.expectNext(this.payload)
			.verifyComplete();
		verify(this.interceptor).intercept(this.exchange.capture(), any());
		assertThat(this.exchange.getValue().getPayload()).isEqualTo(this.payload);
		verify(this.delegate).requestStream(this.payload);
	}

	@Test
	public void requestChannelWhenInterceptorCompletesThenDelegateSubscribed() {
		given(this.interceptor.intercept(any(), any())).willReturn(Mono.empty());
		given(this.delegate.requestChannel(any())).willReturn(this.payloadResult.flux());
		PayloadInterceptorRSocket interceptor = new PayloadInterceptorRSocket(this.delegate,
				Arrays.asList(this.interceptor), this.metadataMimeType, this.dataMimeType);
		StepVerifier.create(interceptor.requestChannel(Flux.just(this.payload)))
			.then(() -> this.payloadResult.assertSubscribers())
			.then(() -> this.payloadResult.emit(this.payload))
			.expectNext(this.payload)
			.verifyComplete();
		verify(this.interceptor).intercept(this.exchange.capture(), any());
		assertThat(this.exchange.getValue().getPayload()).isEqualTo(this.payload);
		verify(this.delegate).requestChannel(any());
	}

	// gh-9345
	@Test
	public void requestChannelWhenInterceptorCompletesThenAllPayloadsRetained() {
		ExecutorService executors = Executors.newSingleThreadExecutor();
		Payload payload = ByteBufPayload.create("data");
		Payload payloadTwo = ByteBufPayload.create("moredata");
		Payload payloadThree = ByteBufPayload.create("stillmoredata");
		Context ctx = Context.empty();
		Flux<Payload> payloads = this.payloadResult.flux();
		given(this.interceptor.intercept(any(), any())).willReturn(Mono.empty())
			.willReturn(Mono.error(() -> new AccessDeniedException("Access Denied")));
		given(this.delegate.requestChannel(any())).willAnswer((invocation) -> {
			Flux<Payload> input = invocation.getArgument(0);
			return Flux.from(input)
				.switchOnFirst((signal, innerFlux) -> innerFlux.map(Payload::getDataUtf8)
					.transform((data) -> Flux.<String>create((emitter) -> {
						Runnable run = () -> data.subscribe(new CoreSubscriber<String>() {
							@Override
							public void onSubscribe(Subscription s) {
								s.request(3);
							}

							@Override
							public void onNext(String s) {
								emitter.next(s);
							}

							@Override
							public void onError(Throwable t) {
								emitter.error(t);
							}

							@Override
							public void onComplete() {
								emitter.complete();
							}
						});
						executors.execute(run);
					}))
					.map(DefaultPayload::create));
		});
		PayloadInterceptorRSocket interceptor = new PayloadInterceptorRSocket(this.delegate,
				Arrays.asList(this.interceptor), this.metadataMimeType, this.dataMimeType, ctx);
		StepVerifier.create(interceptor.requestChannel(payloads).doOnDiscard(Payload.class, Payload::release))
			.then(() -> this.payloadResult.assertSubscribers())
			.then(() -> this.payloadResult.emit(payload, payloadTwo, payloadThree))
			.assertNext((next) -> assertThat(next.getDataUtf8()).isEqualTo(payload.getDataUtf8()))
			.verifyError(AccessDeniedException.class);
		verify(this.interceptor, times(2)).intercept(this.exchange.capture(), any());
		assertThat(this.exchange.getValue().getPayload()).isEqualTo(payloadTwo);
		verify(this.delegate).requestChannel(any());
	}

	@Test
	public void requestChannelWhenInterceptorErrorsThenDelegateNotSubscribed() {
		RuntimeException expected = new RuntimeException("Oops");
		given(this.interceptor.intercept(any(), any())).willReturn(Mono.error(expected));
		PayloadInterceptorRSocket interceptor = new PayloadInterceptorRSocket(this.delegate,
				Arrays.asList(this.interceptor), this.metadataMimeType, this.dataMimeType);
		StepVerifier.create(interceptor.requestChannel(Flux.just(this.payload)))
			.then(() -> this.payloadResult.assertNoSubscribers())
			.verifyErrorSatisfies((e) -> assertThat(e).isEqualTo(expected));
		verify(this.interceptor).intercept(this.exchange.capture(), any());
		assertThat(this.exchange.getValue().getPayload()).isEqualTo(this.payload);
	}

	@Test
	public void requestChannelWhenSecurityContextThenDelegateContext() {
		Mono<Payload> payload = Mono.just(this.payload);
		TestingAuthenticationToken authentication = new TestingAuthenticationToken("user", "password");
		given(this.interceptor.intercept(any(), any())).willAnswer(withAuthenticated(authentication));
		given(this.delegate.requestChannel(any())).willReturn(this.payloadResult.flux());
		RSocket assertAuthentication = new RSocketProxy(this.delegate) {
			@Override
			public Flux<Payload> requestChannel(Publisher<Payload> payload) {
				return assertAuthentication(authentication).flatMapMany((a) -> super.requestChannel(payload));
			}
		};
		PayloadInterceptorRSocket interceptor = new PayloadInterceptorRSocket(assertAuthentication,
				Arrays.asList(this.interceptor), this.metadataMimeType, this.dataMimeType);
		StepVerifier.create(interceptor.requestChannel(payload))
			.then(() -> this.payloadResult.assertSubscribers())
			.then(() -> this.payloadResult.emit(this.payload))
			.expectNext(this.payload)
			.verifyComplete();
		verify(this.interceptor).intercept(this.exchange.capture(), any());
		assertThat(this.exchange.getValue().getPayload()).isEqualTo(this.payload);
		verify(this.delegate).requestChannel(any());
	}

	@Test
	public void metadataPushWhenInterceptorCompletesThenDelegateSubscribed() {
		given(this.interceptor.intercept(any(), any())).willReturn(Mono.empty());
		given(this.delegate.metadataPush(any())).willReturn(this.voidResult.mono());
		PayloadInterceptorRSocket interceptor = new PayloadInterceptorRSocket(this.delegate,
				Arrays.asList(this.interceptor), this.metadataMimeType, this.dataMimeType);
		StepVerifier.create(interceptor.metadataPush(this.payload))
			.then(() -> this.voidResult.assertWasSubscribed())
			.verifyComplete();
		verify(this.interceptor).intercept(this.exchange.capture(), any());
		assertThat(this.exchange.getValue().getPayload()).isEqualTo(this.payload);
	}

	@Test
	public void metadataPushWhenInterceptorErrorsThenDelegateNotSubscribed() {
		RuntimeException expected = new RuntimeException("Oops");
		given(this.interceptor.intercept(any(), any())).willReturn(Mono.error(expected));
		PayloadInterceptorRSocket interceptor = new PayloadInterceptorRSocket(this.delegate,
				Arrays.asList(this.interceptor), this.metadataMimeType, this.dataMimeType);
		StepVerifier.create(interceptor.metadataPush(this.payload))
			.then(() -> this.voidResult.assertWasNotSubscribed())
			.verifyErrorSatisfies((e) -> assertThat(e).isEqualTo(expected));
		verify(this.interceptor).intercept(this.exchange.capture(), any());
		assertThat(this.exchange.getValue().getPayload()).isEqualTo(this.payload);
	}

	@Test
	public void metadataPushWhenSecurityContextThenDelegateContext() {
		TestingAuthenticationToken authentication = new TestingAuthenticationToken("user", "password");
		given(this.interceptor.intercept(any(), any())).willAnswer(withAuthenticated(authentication));
		given(this.delegate.metadataPush(any())).willReturn(this.voidResult.mono());
		RSocket assertAuthentication = new RSocketProxy(this.delegate) {
			@Override
			public Mono<Void> metadataPush(Payload payload) {
				return assertAuthentication(authentication).flatMap((a) -> super.metadataPush(payload));
			}
		};
		PayloadInterceptorRSocket interceptor = new PayloadInterceptorRSocket(assertAuthentication,
				Arrays.asList(this.interceptor), this.metadataMimeType, this.dataMimeType);
		StepVerifier.create(interceptor.metadataPush(this.payload)).verifyComplete();
		verify(this.interceptor).intercept(this.exchange.capture(), any());
		assertThat(this.exchange.getValue().getPayload()).isEqualTo(this.payload);
		verify(this.delegate).metadataPush(this.payload);
		this.voidResult.assertWasSubscribed();
	}

	// multiple interceptors
	@Test
	public void fireAndForgetWhenInterceptorsCompleteThenDelegateInvoked() {
		given(this.interceptor.intercept(any(), any())).willAnswer(withChainNext());
		given(this.interceptor2.intercept(any(), any())).willAnswer(withChainNext());
		given(this.delegate.fireAndForget(any())).willReturn(this.voidResult.mono());
		PayloadInterceptorRSocket interceptor = new PayloadInterceptorRSocket(this.delegate,
				Arrays.asList(this.interceptor, this.interceptor2), this.metadataMimeType, this.dataMimeType);
		interceptor.fireAndForget(this.payload).block();
		verify(this.interceptor).intercept(this.exchange.capture(), any());
		assertThat(this.exchange.getValue().getPayload()).isEqualTo(this.payload);
		this.voidResult.assertWasSubscribed();
	}

	@Test
	public void fireAndForgetWhenInterceptorsMutatesPayloadThenDelegateInvoked() {
		given(this.interceptor.intercept(any(), any())).willAnswer(withChainNext());
		given(this.interceptor2.intercept(any(), any())).willAnswer(withChainNext());
		given(this.delegate.fireAndForget(any())).willReturn(this.voidResult.mono());
		PayloadInterceptorRSocket interceptor = new PayloadInterceptorRSocket(this.delegate,
				Arrays.asList(this.interceptor, this.interceptor2), this.metadataMimeType, this.dataMimeType);
		interceptor.fireAndForget(this.payload).block();
		verify(this.interceptor).intercept(this.exchange.capture(), any());
		assertThat(this.exchange.getValue().getPayload()).isEqualTo(this.payload);
		verify(this.interceptor2).intercept(any(), any());
		verify(this.delegate).fireAndForget(eq(this.payload));
		this.voidResult.assertWasSubscribed();
	}

	@Test
	public void fireAndForgetWhenInterceptor1ErrorsThenInterceptor2AndDelegateNotInvoked() {
		RuntimeException expected = new RuntimeException("Oops");
		given(this.interceptor.intercept(any(), any())).willReturn(Mono.error(expected));
		PayloadInterceptorRSocket interceptor = new PayloadInterceptorRSocket(this.delegate,
				Arrays.asList(this.interceptor, this.interceptor2), this.metadataMimeType, this.dataMimeType);
		assertThatExceptionOfType(RuntimeException.class)
			.isThrownBy(() -> interceptor.fireAndForget(this.payload).block())
			.isEqualTo(expected);
		verify(this.interceptor).intercept(this.exchange.capture(), any());
		assertThat(this.exchange.getValue().getPayload()).isEqualTo(this.payload);
		verifyNoMoreInteractions(this.interceptor2);
		this.voidResult.assertWasNotSubscribed();
	}

	@Test
	public void fireAndForgetWhenInterceptor2ErrorsThenInterceptor2AndDelegateNotInvoked() {
		RuntimeException expected = new RuntimeException("Oops");
		given(this.interceptor.intercept(any(), any())).willAnswer(withChainNext());
		given(this.interceptor2.intercept(any(), any())).willReturn(Mono.error(expected));
		PayloadInterceptorRSocket interceptor = new PayloadInterceptorRSocket(this.delegate,
				Arrays.asList(this.interceptor, this.interceptor2), this.metadataMimeType, this.dataMimeType);
		assertThatExceptionOfType(RuntimeException.class)
			.isThrownBy(() -> interceptor.fireAndForget(this.payload).block())
			.isEqualTo(expected);
		verify(this.interceptor).intercept(this.exchange.capture(), any());
		assertThat(this.exchange.getValue().getPayload()).isEqualTo(this.payload);
		verify(this.interceptor2).intercept(any(), any());
		this.voidResult.assertWasNotSubscribed();
	}

	private Mono<Authentication> assertAuthentication(Authentication authentication) {
		return ReactiveSecurityContextHolder.getContext()
			.map(SecurityContext::getAuthentication)
			.doOnNext((a) -> assertThat(a).isEqualTo(authentication));
	}

	private Answer<Object> withAuthenticated(Authentication authentication) {
		return (invocation) -> {
			PayloadInterceptorChain c = (PayloadInterceptorChain) invocation.getArguments()[1];
<<<<<<< HEAD
			return c.next(new DefaultPayloadExchange(PayloadExchangeType.REQUEST_CHANNEL, this.payload,
					this.metadataMimeType, this.dataMimeType))
					.contextWrite(ReactiveSecurityContextHolder.withAuthentication(authentication));
=======
			return c
				.next(new DefaultPayloadExchange(PayloadExchangeType.REQUEST_CHANNEL, this.payload,
						this.metadataMimeType, this.dataMimeType))
				.subscriberContext(ReactiveSecurityContextHolder.withAuthentication(authentication));
>>>>>>> 64e2a2ff
		};
	}

	private static Answer<Mono<Void>> withChainNext() {
		return (invocation) -> {
			PayloadExchange exchange = (PayloadExchange) invocation.getArguments()[0];
			PayloadInterceptorChain chain = (PayloadInterceptorChain) invocation.getArguments()[1];
			return chain.next(exchange);
		};
	}

}<|MERGE_RESOLUTION|>--- conflicted
+++ resolved
@@ -493,16 +493,10 @@
 	private Answer<Object> withAuthenticated(Authentication authentication) {
 		return (invocation) -> {
 			PayloadInterceptorChain c = (PayloadInterceptorChain) invocation.getArguments()[1];
-<<<<<<< HEAD
-			return c.next(new DefaultPayloadExchange(PayloadExchangeType.REQUEST_CHANNEL, this.payload,
-					this.metadataMimeType, this.dataMimeType))
-					.contextWrite(ReactiveSecurityContextHolder.withAuthentication(authentication));
-=======
 			return c
 				.next(new DefaultPayloadExchange(PayloadExchangeType.REQUEST_CHANNEL, this.payload,
 						this.metadataMimeType, this.dataMimeType))
-				.subscriberContext(ReactiveSecurityContextHolder.withAuthentication(authentication));
->>>>>>> 64e2a2ff
+				.contextWrite(ReactiveSecurityContextHolder.withAuthentication(authentication));
 		};
 	}
 
